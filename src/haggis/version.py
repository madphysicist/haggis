--- conflicted
+++ resolved
@@ -27,11 +27,8 @@
 # Version: 27 Jan 2022: Bumped to 0.3.0rc1
 # Version: 29 Jan 2022: Decided to open backport 0.2.1 branch after all.
 # Version: 29 Mar 2022: Bumped to 0.3.0
-<<<<<<< HEAD
 # Version: 29 Mar 2022: Bumped to 0.4.0rc1
-=======
 # Version: 29 Mar 2022: Opened to 0.3.1 backport branch
->>>>>>> 8c8ef6c1
 
 
 """
@@ -54,8 +51,4 @@
 
 
 #: The current version
-<<<<<<< HEAD
-__version__ = '0.4.0rc1'
-=======
-__version__ = '0.3.1rc1'
->>>>>>> 8c8ef6c1
+__version__ = '0.4.0rc1'